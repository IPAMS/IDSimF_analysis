# -*- coding: utf-8 -*-

import numpy as np
import pylab as plt
import json
import gzip
import io
import base64
from .constants import *
from tempfile import NamedTemporaryFile
from matplotlib import animation


################## Utility Methods  ######################
def qit_stability_parameters(
		m_amu,  # = 80    # ion mass [Da]
		Vrf,  # = 300    # voltage 0-p
		frf_Hz,  # rf frequency [Hz]
		r0=0.01  # ring electrode radius [m])
):


#####################
	# calculate secular frequency and period of the ion
	m_kg = m_amu * KG_PER_AMU
	frf_rad = 2*np.pi*frf_Hz
	fion = (np.sqrt(2) * ELEMENTARY_CHARGE * Vrf) / (4 * np.square(np.pi) * np.square(r0) * frf_Hz * m_kg)

	# calculate q value for the ion
	qz = 8 * ELEMENTARY_CHARGE * Vrf / (m_kg * 2 * np.square(r0) * np.square(frf_rad))

	# calculate cut off voltage for the ion, stability limit is q = 0.908
	Vcutoff = Vrf / qz * 0.908

	# calculate low mass cut off (lmco), satbility limit is q = 0.908
	lmco = (m_amu * qz / 0.908)

	# calculate pseudopotential (Dehmelt) for the ion
	D = qz * Vrf / 8

	return {"fion": fion, "qz": qz, "Vcutoff": Vcutoff, "lmco": lmco, "D": D}


################## Data Read Methods ######################

def read_legacy_trajectory_file(trajectoryFileName):
	"""
	Reads a legacy trajectory file and returns a legacy trajectory object

	Trajectory objects are dictionaries which contain three elements:
	trajectories: a vector which contains the x,y,z positions of all particles for all time steps
	(a vector of lists one vector entry per time step)
	times: vector of times of the individual time steps
	masses: the vector of particle masses

	:param trajectoryFileName: the file name of the file to read
	:return: the trajectory data dictionary
	"""
	if (trajectoryFileName[-8:] == ".json.gz"):
		with gzip.open(trajectoryFileName) as tf:
			tj = json.load(io.TextIOWrapper(tf))
	else:
		with open(trajectoryFileName) as tf:
			tj = json.load(tf)

	steps = tj["steps"]
	nIons = len(steps[0]["positions"])

	t = np.zeros([nIons,3,len(steps)])
	times = np.zeros(len(steps))
	for i in range(len(steps)):
		t[:,:,i] = np.array(steps[i]["positions"])
		times[i] = float(steps[i]["time"])

	masses = np.zeros([nIons])
	massesJson = tj["ionMasses"]
	for i in range(len(massesJson)):
		masses[i] = float(massesJson[i])
	return{"trajectories":t,"times":times,"masses":masses}


def read_trajectory_file(trajectoryFileName):
	"""
	Reads a trajectory file and returns a trajectory object

	Trajectory objects are dictionaries which contain three elements:
	trajectories: a vector which contains the x,y,z positions of all particles for all time steps
	(a vector of lists one vector entry per time step)
	times: vector of times of the individual time steps
	masses: the vector of particle masses

	:param trajectoryFileName: the file name of the file to read
	:return: the trajectory data dictionary
	"""
	if trajectoryFileName[-8:] == ".json.gz":
		with gzip.open(trajectoryFileName) as tf:
			tj = json.load(io.TextIOWrapper(tf))
	else:
		with open(trajectoryFileName) as tf:
			tj = json.load(tf)

	steps = tj["steps"]
	nIons = len(steps[0]["ions"])

	times = np.zeros(len(steps))
	positions = np.zeros([nIons,3,len(steps)])

	n_additional_parameters = len(steps[0]["ions"][0])-1
	additional_parameters = np.zeros([nIons,n_additional_parameters,len(steps)])

	for i in range(len(steps)):
		for j in range (nIons):
			positions[j,:,i] = np.array(steps[i]["ions"][j][0])
			additional_parameters[j,:,i] = np.array(steps[i]["ions"][j][1:])

		times[i] = float(steps[i]["time"])

	masses = np.zeros([nIons])
	massesJson = tj["ionMasses"]
	for i in range(len(massesJson)):
		masses[i] = float(massesJson[i])
	return{"positions":positions,"additional_parameters":additional_parameters,"times":times,"masses":masses,"n_ions":nIons}


def read_QIT_conf(confFileName):
	"""
	Reads and parses the QIT simulation configuration file
	:param confFileName: the filename of the simulation configuration file
	:return: a parsed dictionary with the configuration parameters
	"""
	with open(confFileName) as jsonFile:
		confJson = json.load(jsonFile)

	return (confJson)


def read_FFT_record(projectPath):
	"""
	Loads a fft record file, which contains the exported mirror charge current on some detector electrodes

	:param projectPath: path of the simulation project
	:return: two vectors: the time and simulated mirror charge from the fft file
	"""
	dat = np.loadtxt(projectPath + "_fft.txt")
	t = dat[:, 0]
	z = dat[:, 1]
	return t,z

<<<<<<< HEAD

def read_ions_inactive_record(projectPath):
	"""
	Loads an ions inactive record file, which contains the number of inactive ions over the time

	:param projectPath: path of the simulation project
	:return: two vectors: the time and the number of inactive ions
	"""
	dat = np.loadtxt(projectPath + "_ionsInactive.txt")
	t = dat[:, 0]
	ions_inactive = dat[:, 1]
	return t, ions_inactive

=======
def read_center_of_charge_record(projectPath):
	"""
	Loads a center of charge (coc) record file, which contains the mean position of the charged particle cloud over the time

	:param projectPath: path of the simulation project
	:return: two vectors: the time and the mean position of the charged particle cloud from the coc file
	"""
	dat = np.loadtxt(projectPath + "_averagePosition.txt")
	t = dat[:, 0]
	z = dat[:, 3]
	return t,z
>>>>>>> e3db815a


################## Data Processing Methods ######################

def filter_mass(positions,masses,massToFilter):
	"""
	Filters out trajectories of ions with a given mass

	:param positions: a positions vector from an imported trajectories object
	:type trajectory positions: positions vector from dict returned from readTrajectoryFile
	:param masses: a mass vector from an imported trajectories object
	:param massToFilter: the mass to filter for
	:return: a filtered positions vector
	"""
	mass_indexes = np.nonzero(masses == massToFilter)
	return positions[mass_indexes,:,:][0]


def center_of_charge(tr):
	"""
	Calculates the center of charge of a charged particle cloud

	:param tr: a trajectories vector from an imported trajectories object
	:type tr: trajectories vector from dict returned from readTrajectoryFile
	:return: vector of the spatial position of the center of mass
	"""
	nSteps = np.shape(tr)[2]
	coc = np.zeros([nSteps,3])
	for i in range(nSteps):
		xMean = np.mean(tr[:,0,i])
		yMean = np.mean(tr[:,1,i])
		zMean = np.mean(tr[:,2,i])
		coc[i,:] = np.array([xMean,yMean,zMean])
	return(coc)

def reconstruct_transient_from_trajectories(dat):
	"""
	Reconstructs a QIT transient (center of charge position in detection, z, direction) from trajectory data
	:param dat: imported trajectories object
	:type dat: dict returned from readTrajectoryFile
	:return: two vectors: a time vector and the center of charge in z direction
	"""
	times = dat["times"] / 1
	nSteps = len(times)
	tr = dat["positions"]
	result = np.zeros([nSteps, 1])
	for i in range(nSteps):
		r = np.sqrt(tr[:, 0, i] ** 2.0 + tr[:, 1, i] ** 2.0 + tr[:, 2, i] ** 2.0)
		valid = np.nonzero(r < 5)
		result[i, 0] = np.mean(tr[valid, 2, i])
	return times,result


def calculate_FFT_spectrum(t, z):
	"""
	Calculates the spectrum via fft from a given transient
	:param t: the time vector of the transient
	:param z: the mean position of the charged particle cloud in detection direction
	:return: two vectors: the frequency and the intensity vectors
	"""
	n = len(t)  # length of the signal
	Fs = float(n) / (t[-1] - t[0])
	Y = np.fft.fft(z) / n  # fft computing and normalization
	Y = Y[range(n // 2)]

	k = np.arange(n)
	T = n / Fs
	frq = k / T  # two sides frequency range
	frq = frq[range(n // 2)]  # one side frequency range

	return frq,abs(Y)


################## High Level Simulation Project Processing Methods ######################

def analyse_FFT_sim(projectPath,freqStart=0.0,freqStop=1.0,ampMode="lin",loadMode="fft_record"):
	"""
	Analyses a transient of a QIT simulation and calculates/plots the spectrum from it

	:param projectPath: base path of a qit simulation
	:param freqStart: start of the plotted frequency window (normalized)
	:param freqStop: stop/end of the plotted frequency window (normalized)
	:param ampMode: fft spectrum plot mode, linear or logarithmic, options: "lin" or "log"
	:param loadMode: load a recorded fft record file
	("fft_record") or reconstruct transient from trajectories ("reconstruct_from_trajectories")
	:return: a dictionary with the frequencies and amplitudes of the spectrum and
	the time vector and amplitude of the transient
	"""
	with open(projectPath + "_conf.json") as jsonFile:
		confJson = json.load(jsonFile)

	if loadMode == "fft_record":
		t,z = read_FFT_record(projectPath)
	elif loadMode == "center_of_charge_record":
		t,z = read_center_of_charge_record(projectPath)
	elif loadMode == "reconstruct_from_trajectories":
		tr = read_trajectory_file(projectPath + "_trajectories.json.gz")
		t,z = reconstruct_transient_from_trajectories(tr)
		t= t*1e-6
		print(t)

	frq,Y = calculate_FFT_spectrum(t, z)

	fig, ax = plt.subplots(1, 2,figsize=[20,5],dpi=50)
	ax[0].plot(t,z)
	ax[0].set_xlabel('Time (s)')
	ax[0].set_ylabel('Amplitude (arb.)')

	freqsPl= range(int(len(frq)*freqStart),int((len(frq)*freqStop)))

	#ax[1].semilogy(frq[freqsPl],abs(Y[freqsPl]),'r') # plotting the spectrum
	if ampMode == "lin":
		ax[1].plot(frq[freqsPl]/1000,abs(Y[freqsPl]),'r') # plotting the spectrum
	elif ampMode == "log":
		ax[1].semilogy(frq[freqsPl]/1000, abs(Y[freqsPl]), 'r')  # plotting the spectrum logarithmic
	ax[1].set_xlabel('Freq (kHz)')
	ax[1].set_ylabel('Amplitude (arb.)')

	projectName = projectPath.split("/")[-1]
	if "space_charge_factor" in confJson:
		titlestring = projectName+" p:"+str(confJson["background_pressure"])+" Pa, c gas mass:"+str(confJson["collision_gas_mass_amu"])+" amu, "
		titlestring = titlestring + "space charge factor:"+'%6g' % (confJson["space_charge_factor"])
	else:
		titlestring = projectName+" p:"+str(confJson["background_pressure"])+" Pa"


	#titlestring = titlestring + ", nIons:"+str(confJson["n_ions"])+ ", ion masses:"+str(confJson["ion_masses"])
	plt.figtext(0.1,0.94,titlestring,fontsize=17)

	plt.savefig(projectName+"_fftAnalysis.pdf",format="pdf")
	plt.savefig(projectName+"_fftAnalysis.png",format="png",dpi=180)

	return({"freqs":frq[freqsPl],"amplitude":abs(Y[freqsPl]),"time":t,"transient":z})

def analyze_stability_scan(projectName, t_start=0, t_stop=1):
	time, inactive_ions = read_ions_inactive_record(projectName)

	with open(projectName + "_conf.json") as jsonFile:
		confJson = json.load(jsonFile)

	V_rf_start = confJson["V_rf_start"]
	V_rf_end = confJson["V_rf_end"]
	V_rf = np.linspace(V_rf_start, V_rf_end, len(time))

	n_samples = len(time)
	i_start = int(t_start * n_samples)
	i_stop = int(t_stop * n_samples)
	t_range = np.arange(i_start, i_stop)
	plt.figure(figsize=[15, 5])
	plt.subplot(1, 2, 1)
	# plt.plot(time[t_range],inactive_ions[t_range])
	plt.plot(V_rf[t_range], inactive_ions[t_range])
	plt.ylabel("# ions ejected")
	plt.xlabel("time (s)")
	plt.subplot(1, 2, 2)
	plt.plot(time[t_range[:-1]], np.diff(inactive_ions[t_range]))
	plt.ylabel(" d ions ejected / dt")
	plt.xlabel("time (s)")
	titlestring = projectName + " p " + str(confJson["background_pressure"]) + " Pa, c. gas " + str(
		confJson["collision_gas_mass_amu"]) + " amu, "
	titlestring = titlestring + "spc:" + '%4g, ' % (confJson["space_charge_factor"])
	titlestring = titlestring + "RF: " + str(V_rf_start) + " to " + str(V_rf_end) + " V @ " + str(
		confJson["f_rf"] / 1000.0) + " kHz"

	dUdt = (confJson["V_rf_end"] - confJson["V_rf_start"]) / time[-1]
	titlestring = titlestring + (' (%2g V/s), ' % (dUdt))
	titlestring = titlestring + str(confJson["excite_pulse_potential"]) + " V exci."
	plt.figtext(0.1, 0.94, titlestring, fontsize=12)

	plt.savefig(projectName + "_ionEjectionAnalysis.pdf", format="pdf")
	plt.savefig(projectName + "_ionEjectionAnalysis.png", format="png")



def center_of_charges_from_simulation(dat,speciesMasses,tRange=[]):
	"""
	Calculates the center of charges for two species, defined by their mass, from a simulation
	:param dat: imported trajectories object
	:type dat: dict returned from readTrajectoryFile
	:param speciesMasses: two element list with two particle masses
	:type speciesMasses: list
	:param tRange: a list / vector with time step indices to export the center of charges for
	:type tRange: list
	:return: dictionary with the time vector in "t", and the center of species a and b and of the whole
	ion cloud in dat in "cocA", "cocB" and "cocAll"
	:rtype dictionary
	"""
	masses = dat["masses"]
	times = dat["times"]

	if len(tRange)==0:
		tRange=range(len(times))
	else:
		times=times[tRange]

	tr = dat["positions"][:,:,tRange]

	cocA = center_of_charge(filter_mass(tr,masses,speciesMasses[0]))
	cocB = center_of_charge(filter_mass(tr,masses,speciesMasses[1]))
	cocAll = center_of_charge(tr)

	return{"t":times,"cocA":cocA,"cocB":cocB,"cocAll":cocAll}


def plot_average_z_position(sim_projects, masses):
	"""
	Plots a comparison plot of averaged z-positions for individual masses in a qit simulation

	:param list[str] sim_projects: a list of simulation project names
	:param list[float] masses: a list of masses to draw the plot for
	"""
	n_projects = len(sim_projects)
	fig_size = [12, 2 * n_projects]
	plt.figure(figsize=fig_size)

	print(n_projects)
	for si in range(n_projects):
		tj = read_trajectory_file(sim_projects[si] + "_trajectories.json.gz")
		conf = read_QIT_conf(sim_projects[si] + "_conf.json")

		i_pos = tj["positions"]
		i_masses = tj["masses"]
		# i_ap = tj["additional_parameters"]
		times = tj["times"]

		plt.subplot(n_projects, 1, si + 1)
		for mass in masses:
			i_pos_mfiltered = filter_mass(i_pos, i_masses, mass)
			# i_ap_mfiltered = lq.filter_mass(i_ap, i_masses, mass)
			coc = center_of_charge(i_pos_mfiltered)
			plt.plot(times, coc[:, 2], label=str(mass))

		plt.title(sim_projects[si] + ", " + str(conf["V_rf_start"]) +
		          "V " + str(conf["f_rf"] / 1000) +
		          "kHz RF, scf=" + str(conf["space_charge_factor"]))
		plt.legend()
	plt.xlabel("t (microseconds)")
	plt.tight_layout()


def animate_simulation_center_of_masses_z_vs_x(dat,masses,nFrames,interval,frameLen,zLim=3,xLim=0.1):
	"""
	Animate the center of charges of the ion clouds in a QIT simulation in a z-x projection. The center of charges
	are rendered as a trace with a given length (in terms of simulation time steps)

	:param dat: imported trajectories object
	:type dat: dict returned from readTrajectoryFile
	:param masses: two element list with two particle masses to render the center of charges for
	:type masses: list
	:param nFrames: number of frames to export
	:param interval: interval in terms of time steps in the input data between the animation frames
	:param frameLen: length of the trace of the center of charges (in terms of simulation time steps)
	:param zLim: limits of the rendered spatial section in z direction
	:param xLim: limits of the rendered spatial section in x direction
	:return: an animation object with the rendered animation
	"""
	fig = plt.figure()
	ax = plt.axes(ylim=(-zLim, zLim), xlim=(-xLim, xLim))
	lA, = ax.plot([], [], lw=2)
	lB, = ax.plot([], [], lw=2)
	lall, = ax.plot([], [], lw=2)

	# animation function.  This is called sequentially
	def animate(i):
		#x = np.linspace(0, 2, 1000)
		#y = np.sin(2 * np.pi * (x - 0.01 * i))
		tRange=np.arange(0+i*interval,frameLen+i*interval)
		d = centerOfChargesSimulation(dat,masses,tRange=tRange)
		z = d["cocA"][:,2]
		x = d["cocA"][:,0]
		lA.set_data(x,z)
		z = d["cocB"][:,2]
		x = d["cocB"][:,0]
		lB.set_data(x,z)
		z = d["cocAll"][:,2]
		x = d["cocAll"][:,0]
		lall.set_data(x,z)

		return lA,lB,lall

	# call the animator.  blit=True means only re-draw the parts that have changed.
	anim = animation.FuncAnimation(fig, animate,
								   frames=nFrames, blit=True)
	# call our new function to display the animation
	return(anim)

def plot_density_z_vs_x(trajectories,timeIndex):
	"""
	Renders an density plot in a z-x projection
	:param trajectories: a trajectories vector from an imported trajectories object
	:type trajectories: trajectories vector from dict returned from readTrajectoryFile
	:param timeIndex: index of the time step to render
	"""
	xedges = np.linspace(-10,10,80)
	zedges = np.linspace(-10,10,80)
	x = trajectories[:,0,timeIndex]
	z = trajectories[:,2,timeIndex]
	H, xedges, yedges = np.histogram2d(z,x, bins=(xedges, zedges))
	fig = plt.figure(figsize=(7, 7))


	ax = fig.add_subplot(111)
	ax.set_title('NonUniformImage: interpolated')
	im = plt.image.NonUniformImage(ax, interpolation='bilinear')
	xcenters = xedges[:-1] + 0.5 * (xedges[1:] - xedges[:-1])
	zcenters = zedges[:-1] + 0.5 * (zedges[1:] - zedges[:-1])
	im.set_data(xcenters, zcenters, H)
	ax.images.append(im)
	ax.set_xlim(xedges[0], xedges[-1])
	ax.set_ylim(zedges[0], zedges[-1])
	ax.set_aspect('equal')
	plt.show()


def animate_simulation_z_vs_x_density(dat,masses,nFrames,interval,
										fileMode='video',
										mode="lin",
										sLim=3,nBins=100,
										alphaFactor = 1,colormap = plt.cm.coolwarm,
										annotateString=""):
	"""
	Animate the center of charges of the ion clouds in a QIT simulation in a z-x projection. The center of charges
	are rendered as a trace with a given length (in terms of simulation time steps)

	:param dat: imported trajectories object
	:type dat: dict returned from readTrajectoryFile
	:param masses: two element list with two particle masses to render the particle densities for
	:type masses: list
	:param nFrames: number of frames to export
	:param interval: interval in terms of time steps in the input data between the animation frames
	:param fileMode: render either a video ("video") or single frames as image files ("singleFrame")
	:param mode: scale density linearly ("lin") or logarithmically ("log")
	:param sLim: spatial limits of the rendered spatial domain (given as distance from the origin of the coordinate system)
	:param nBins: number of density bins in the spatial directions
	:param alphaFactor: blending factor for graphical blending the densities of the two species
	:param colormap: a colormap for the density rendering (a pure species will end up on one side of the colormap)
	:param annotateString: an optional string which is rendered into the animation as annotation
	:return: animation object or figure (depends on the file mode)
	"""


	times = dat[0]["times"]
	datA = filter_mass(dat[0]["positions"],dat[0]["masses"],masses[0])
	datB = filter_mass(dat[1]["positions"],dat[1]["masses"],masses[1])

	if fileMode=='video':
		fig = plt.figure(figsize=[10,10])
	elif fileMode=='singleFrame':
		fig = plt.figure(figsize=[ 6, 6])

	xedges = np.linspace(-sLim,sLim,nBins)
	zedges = np.linspace(-sLim,sLim,nBins)
	H = np.random.rand(len(xedges),len(zedges))
	ax = plt.axes(ylim=(zedges[0], zedges[-1]), xlim=(xedges[0], xedges[-1]))

	im1 = ax.imshow(H, interpolation='nearest', origin='low', alpha=1, vmin=0, vmax=10, cmap="Reds",
				extent=[xedges[0], xedges[-1], zedges[0], zedges[-1]])

	text_time = ax.annotate("TestText",xy=(0.02,0.96),xycoords="figure fraction",
	                        horizontalalignment="left",
	                        verticalalignment="top",
	                        fontsize=20);

	plt.xlabel("r (mm)")
	plt.ylabel("z (mm)")
	fillChannel = np.ones([len(xedges)-1,len(zedges)-1])

	def animate(i):
		tsNumber = i*interval
		x = datA[:,0,tsNumber]
		z = datA[:,2,tsNumber]
		h_A, xedges2, zedges2 = np.histogram2d(z,x, bins=(xedges, zedges))
		#im1.set_array(H2);

		x = datB[:,0,tsNumber]
		z = datB[:,2,tsNumber]
		h_B, xedges2, zedges2 = np.histogram2d(z,x, bins=(xedges, zedges))

		nf_A = np.max(h_A)
		nf_B = np.max(h_B)

		rel_conc = h_A / (h_A + h_B + 0.00001)
		img_data_RGB = colormap(rel_conc)
		h_A_log = np.log10(h_A + 1)
		h_B_log = np.log10(h_B + 1)
		nf_A_log = np.max(h_A_log)
		nf_B_log = np.max(h_B_log)
		abs_dens = (h_A + h_B) / (nf_A + nf_B)
		abs_dens_log_raw = (h_A_log + h_B_log) / (nf_A_log + nf_B_log)
		abs_dens_log = abs_dens_log_raw * 0.5
		nonzero = np.nonzero(abs_dens_log > 0)
		abs_dens_log[nonzero] = abs_dens_log[nonzero] + 0.5

		if mode == "lin":
			img_data_RGB[:, :, 3] = abs_dens*alphaFactor
		elif mode== "log":
			img_data_RGB[:, :, 3] = abs_dens_log*alphaFactor

		im1.set_array(img_data_RGB)
		text_time.set_text("t="+str(times[tsNumber])+u"µs"+" "+annotateString)

		return im1

	# call the animator.  blit=True means only re-draw the parts that have changed.
	if fileMode == 'video':
		anim = animation.FuncAnimation(fig, animate, frames=nFrames, blit=False)
		return (anim)
	elif fileMode == 'singleFrame':
		animate(nFrames)
		return (fig)


#### animation / jupyter stuff ####
##animation machinery:
#http://jakevdp.github.io/blog/2013/05/12/embedding-matplotlib-animations/

VIDEO_TAG = """<video controls>
 <source src="data:video/x-m4v;base64,{0}" type="video/mp4">
 Your browser does not support the video tag.
</video>"""

def anim_to_html(anim):
	"""
	converts an animation to html (for jupyter notebooks)
	:param anim:
	:return:
	"""
	if not hasattr(anim, '_encoded_video'):
		with NamedTemporaryFile(suffix='.mp4') as f:
			anim.save(f.name, fps=20, extra_args=['-vcodec', 'libx264'])
			video = open(f.name, "rb").read()
		anim._encoded_video = base64.b64encode(video)#.encode("base64")

	return VIDEO_TAG.format(anim._encoded_video)

from IPython.display import HTML

def display_animation(anim):
	"""
	displays an animation (in an jupyter notebook)
	"""
	plt.close(anim._fig)
	return HTML(anim_to_html(anim))<|MERGE_RESOLUTION|>--- conflicted
+++ resolved
@@ -146,8 +146,6 @@
 	z = dat[:, 1]
 	return t,z
 
-<<<<<<< HEAD
-
 def read_ions_inactive_record(projectPath):
 	"""
 	Loads an ions inactive record file, which contains the number of inactive ions over the time
@@ -160,7 +158,6 @@
 	ions_inactive = dat[:, 1]
 	return t, ions_inactive
 
-=======
 def read_center_of_charge_record(projectPath):
 	"""
 	Loads a center of charge (coc) record file, which contains the mean position of the charged particle cloud over the time
@@ -172,7 +169,6 @@
 	t = dat[:, 0]
 	z = dat[:, 3]
 	return t,z
->>>>>>> e3db815a
 
 
 ################## Data Processing Methods ######################
